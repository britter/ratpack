/*
 * Copyright 2014 the original author or authors.
 *
 * Licensed under the Apache License, Version 2.0 (the "License");
 * you may not use this file except in compliance with the License.
 * You may obtain a copy of the License at
 *
 *    http://www.apache.org/licenses/LICENSE-2.0
 *
 * Unless required by applicable law or agreed to in writing, software
 * distributed under the License is distributed on an "AS IS" BASIS,
 * WITHOUT WARRANTIES OR CONDITIONS OF ANY KIND, either express or implied.
 * See the License for the specific language governing permissions and
 * limitations under the License.
 */

package ratpack.session.clientside

import io.netty.handler.codec.http.QueryStringDecoder
import io.netty.util.CharsetUtil
import ratpack.groovy.test.embed.GroovyEmbeddedApp
import ratpack.http.MutableHeaders
import ratpack.http.client.RequestSpec
import ratpack.http.internal.HttpHeaderConstants
import ratpack.session.store.SessionStorage
import ratpack.test.internal.RatpackGroovyDslSpec
import spock.lang.Unroll

class ClientSideSessionSpec extends RatpackGroovyDslSpec {

  def setup() {
    modules << new ClientSideSessionsModule()
  }

  private String getSetCookie() {
    response.headers.get("Set-Cookie")
  }

  private String getSessionCookie() {
    getCookies("/").find { it.name().startsWith("ratpack_session") }?.value()
  }

  private String getSessionPayload() {
    sessionCookie?.split(":")?.getAt(0)
  }

  def getDecodedPairs() {
    new String(Base64.getUrlDecoder().decode(sessionPayload.getBytes("utf-8")))
      .split("&")
      .inject([:]) { m, kvp ->
      def p = kvp.split("=")
      m[urlDecode(p[0])] = urlDecode(p[1])
      m
    }
  }

  def urlDecode(String s) {
    URLDecoder.decode(s, "utf-8")
  }

  def "new session with no entries should not set cookie"() {
    given:
    handlers {
      get { SessionStorage storage ->
        response.send "ok"
      }
    }

    when:
    get()

    then:
    setCookie == null
  }

  def "can store session vars"() {
    given:
    handlers {
      get("") { SessionStorage storage ->
        storage.get("value", String).then({
          render it.orElse("null")
        })
      }
      get("set/:value") { SessionStorage storage ->
        storage.set("value", pathTokens.value).then({

          storage.get("value", String).then({
            render it.orElse("null")
          })
        })
      }
    }

    when:
    get()

    then:
    response.body.text == "null"
    !sessionCookie
    !setCookie

    and:
    getText("set/foo") == "foo"
    decodedPairs.value == "foo"

  }

  @Unroll('key #key and value #value should be encoded')
  def "can handle keys/values that should be encoded"() {
    given:
    handlers {
      get { SessionStorage storage ->
        storage.set(key, value).then({

          storage.get(key, String).then({
            response.send it.orElse("null")
          })

        })

      }
    }

    expect:
    getText() == value
    decodedPairs[key] == value

    where:
    key   | value
    'a'   | 'a'
    ':'   | ':'
    '='   | '='
    '/'   | '/'
    '\\'  | '\\'
    '&'   | ':'
    '&=:' | ':=&'

  }


  def "client should set-cookie only when session values have changed"() {
    given:
    handlers {

      handler { SessionStorage storage ->
        next()
      }

      get("") { SessionStorage storage ->
        storage.get("value", String).then({
          render it.orElse("null")
        })
      }
      get("set/:value") { SessionStorage storage ->
        storage.set("value", pathTokens.value).then({

          storage.get("value", String).then({
            render it.orElse("null")
          })
        })
      }
    }

    expect:
    get("")
    response.body.text == "null"
    setCookie == null

    getText("set/foo")
    response.body.text == "foo"
    setCookie.startsWith("ratpack_session")
    decodedPairs.value == "foo"

    getText("")
    response.body.text == "foo"
    setCookie == null
    decodedPairs.value == "foo"

    getText("set/foo")
    response.body.text == "foo"
    setCookie == null
    decodedPairs.value == "foo"

    getText("set/bar")
    response.body.text == "bar"
    setCookie.startsWith("ratpack_session")
    decodedPairs.value == "bar"

    getText("set/bar")
    response.body.text == "bar"
    setCookie == null
    decodedPairs.value == "bar"

  }

  def "clearing an existing session informs client to expire cookie"() {
    given:
    handlers {
      get("") { SessionStorage storage ->
        storage.get("value", String).then({
          render it.orElse("null")
        })
      }
      get("set/:value") { SessionStorage storage ->
        storage.set("value", pathTokens.value).then({
          storage.get("value", String).then({
            render it.orElse("null")
          })
        })
      }
      get("clear") { SessionStorage storage ->
        storage.clear().then({
          render "OK"
        })
      }
    }

    when:
    get("set/foo")

    then:
    decodedPairs.value == "foo"

    when:
    get("clear")
<<<<<<< HEAD
    setCookie.startsWith("ratpack_session")
    setCookie.contains("Max-Age=0;")
    setCookie.contains("Expires=")
=======

    then:
    setCookie.startsWith("ratpack_session=; Max-Age=0; Expires=")
>>>>>>> 8733ebc7
    !sessionCookie

    when:
    get("")

    then:
    !setCookie
    !sessionCookie
  }

  @Unroll
  def "a malformed cookie (#value) results in an empty session"() {
    given:
    handlers {
      get { SessionStorage storage ->
        storage.getKeys().then({ keys ->
          response.send(keys.isEmpty().toString())
        })

      }
    }

    requestSpec { RequestSpec spec ->
      spec.headers { MutableHeaders headers ->
        headers.set(HttpHeaderConstants.COOKIE, "ratpack_session=${value}")
      }
    }

    when:
    get()

    then:
    response.body.text == "true"

    where:
    value << [null, '', ' ', '\t', 'foo', '::', ':', 'invalid:sequence', 'a:b:c']

  }

  def "a cookie with bad digest results in empty session"() {
    given:
    handlers {
      get { SessionStorage storage ->
        storage.getKeys().then({ keys ->
          response.send(keys.isEmpty().toString())
        })
      }
    }

    requestSpec { RequestSpec spec ->
      spec.headers { MutableHeaders headers ->
        headers.set(HttpHeaderConstants.COOKIE, 'ratpack_session="dmFsdWU9Zm9v:DjZCDssly41x7tzrfXCaLvPuRAM="')
      }
    }

    when:
    get()

    then:
    response.body.text == "true"

  }

  def aut(Closure sessionModuleConfig) {
    GroovyEmbeddedApp.build {
      bindings {
        add ClientSideSessionsModule, {
          it.with sessionModuleConfig
        }
      }
      handlers {
        get { SessionStorage storage ->
          storage.get("value", String).then({
            render it.orElse("null")
          })
        }
        get("set/:value") { SessionStorage storage ->
          storage.set("value", pathTokens.value).then({

            storage.get("value", String).then({
              render it.orElse("null")
            })
          })
        }
      }
    }
  }

  @Unroll
  def "cookies can be read across servers with the same secret token and key"() {
    given:
    def app1 = aut(sessionModuleConfig)
    def client1 = app1.httpClient

    def app2 = aut(sessionModuleConfig)
    def client2 = app2.httpClient

    expect:
    client2.getText("") == "null"
    !client2.response.headers.get("Set-Cookie")

    and:
    client1.getText("set/foo") == "foo"
    client1.response.headers.get("Set-Cookie").startsWith("_sess")

    when:
    client2.requestSpec { RequestSpec spec ->
      spec.headers { MutableHeaders headers ->
        headers.set(HttpHeaderConstants.COOKIE, client1.response.headers.get("Set-Cookie"))
      }
    }

    then:
    client2.getText("") == "foo"
    !client2.response.headers.get("Set-Cookie")

    where:
    sessionModuleConfig << [{
                              secretToken = "secret"
                              sessionName = "_sess"
                              macAlgorithm = "HmacMD5"
                            }, {
                              secretToken = "secret"
                              secretKey = "a" * 16
                              sessionName = "_sess"
                              macAlgorithm = "HmacMD5"
                            }]

  }

  @Unroll
  def "sessions with value of length #length can be serialized/deserialized"() {
    given:
    modules.clear()
    bindings {
      add ClientSideSessionsModule, {
        it.secretKey = "a" * 16
      }
    }

    handlers {
      get("") { SessionStorage storage ->
        storage.get("value", String).then({
          render it.orElse("null")
        })
      }
      get("set/:value") { SessionStorage storage ->
        storage.set("value", pathTokens.value).then({
          storage.get("value", String).then({
            render it.orElse("null")
          })
        })
      }
    }

    expect:
    get()
    response.body.text == "null"
    !sessionCookie
    !setCookie

    def value = 'a' * length
    getText("set/$value") == value
    sessionPayload

    getText() == value

    where:
    length << [1, 3, 129, 255, 256]
  }

  @Unroll
  def "secretKey with #algorithm renders session unreadable"() {
    given:
    modules.clear()
    bindings {
      add ClientSideSessionsModule, {
        it.with {
          int length = 16
          switch (algorithm) {
            case ~/^AES.*/:
              length = 16
              break
            case ~/^DESede.*/:
              length = 24
              break
            case ~/^DES.*/:
              length = 8
              break
          }
          secretKey = "a" * length
          cipherAlgorithm = algorithm
        }
      }
    }

    handlers {
      get("") { SessionStorage storage ->
        storage.get("value", String).then({
          render it.orElse("null")
        })
      }
      get("set/:value") { SessionStorage storage ->
        storage.set("value", pathTokens.value).then({

          storage.get("value", String).then({
            render it.orElse("null")
          })
        })
      }
    }

    expect:
    get("")
    response.body.text == "null"
    !sessionCookie
    !setCookie

    getText("set/foo") == "foo"
    sessionPayload
    String payload
    try {
      payload = new String(Base64.getUrlDecoder().decode(sessionPayload.bytes), CharsetUtil.UTF_8)
      QueryStringDecoder queryStringDecoder = new QueryStringDecoder(payload, CharsetUtil.UTF_8, false)
      queryStringDecoder.parameters().every { key, value ->
        key != "value" && value != "foo"
      }
    } catch (Exception e) {
    }

    getText() == "foo"

    where:
    algorithm << [
      "Blowfish",
      "AES/CBC/NoPadding",
      "AES/CBC/PKCS5Padding",
      "AES/ECB/NoPadding",
      "AES/ECB/PKCS5Padding",
      "DES/CBC/NoPadding",
      "DES/CBC/PKCS5Padding",
      "DES/ECB/NoPadding",
      "DES/ECB/PKCS5Padding",
      "DESede/CBC/NoPadding",
      "DESede/CBC/PKCS5Padding",
      "DESede/ECB/NoPadding",
      "DESede/ECB/PKCS5Padding"
    ]

  }

}<|MERGE_RESOLUTION|>--- conflicted
+++ resolved
@@ -223,15 +223,11 @@
 
     when:
     get("clear")
-<<<<<<< HEAD
+
+    then:
     setCookie.startsWith("ratpack_session")
     setCookie.contains("Max-Age=0;")
     setCookie.contains("Expires=")
-=======
-
-    then:
-    setCookie.startsWith("ratpack_session=; Max-Age=0; Expires=")
->>>>>>> 8733ebc7
     !sessionCookie
 
     when:
