/*
 * Copyright 2013 the original author or authors.
 *
 * Licensed under the Apache License, Version 2.0 (the "License");
 * you may not use this file except in compliance with the License.
 * You may obtain a copy of the License at
 *
 *    http://www.apache.org/licenses/LICENSE-2.0
 *
 * Unless required by applicable law or agreed to in writing, software
 * distributed under the License is distributed on an "AS IS" BASIS,
 * WITHOUT WARRANTIES OR CONDITIONS OF ANY KIND, either express or implied.
 * See the License for the specific language governing permissions and
 * limitations under the License.
 */
import java.util.concurrent.atomic.AtomicBoolean
import java.util.concurrent.locks.ReentrantLock

buildscript {
  repositories {
    jcenter()
    maven {
      url "https://plugins.gradle.org/m2/"
    }
  }

  dependencies {
    classpath "org.jfrog.buildinfo:build-info-extractor-gradle:2.2.3"

    // Artifactory plugin pulls in very old Guava, which conflicts with child projects.
    // Force to newer version here.
    classpath 'com.google.guava:guava:18.0'

    classpath "org.kt3k.gradle.plugin:coveralls-gradle-plugin:2.3.1"
    classpath "com.github.ben-manes:gradle-versions-plugin:0.8"
    classpath "com.gradle:build-scan-plugin:1.3"
  }
}

allprojects {
<<<<<<< HEAD
  version = "1.5.0-SNAPSHOT"
=======
  version = "1.4.5"
>>>>>>> 39bf3293
}

ext {
  isSnapshot = version.endsWith("SNAPSHOT")
  isTravis = System.getenv("TRAVIS") != null
  isDrone = System.getenv("DRONE") != null
  isCodeship = System.getenv("CI_NAME") == "codeship"
  isSnapCi = System.getenv("SNAP_CI") != null
  isAppveyor = System.getenv("APPVEYOR") != null
  isHeroku = System.getenv("HEROKU") != null
  isSemaphore = System.getenv("SEMAPHORE") != null
  isCloudCi = isTravis || isDrone || isCodeship || isSnapCi || isAppveyor || isSemaphore
  isCi = isCloudCi

  publishedModules = [
    "ratpack-core", "ratpack-groovy", "ratpack-guice", "ratpack-session", "ratpack-session-redis", "ratpack-test", "ratpack-groovy-test",
    "ratpack-manual", "ratpack-gradle", "ratpack-handlebars", "ratpack-remote", "ratpack-remote-test",
    "ratpack-dropwizard-metrics", "ratpack-h2", "ratpack-thymeleaf", "ratpack-rx", "ratpack-hikari", "ratpack-newrelic",
    "ratpack-pac4j", "ratpack-hystrix", "ratpack-spring-boot", "ratpack-spring-boot-starter", "ratpack-retrofit2",
    "ratpack-jdbc-tx", "ratpack-consul", "ratpack-base", "ratpack-exec"
  ].collect { project(it) }

  noCodeModules = [
    "ratpack-spring-boot-starter"
  ]

  apiModules = publishedModules.findAll { !(it.name in ["ratpack-manual", "ratpack-gradle", "ratpack-spring-boot-starter"]) }
}

apply from: 'gradle/buildScan.gradle'

def jvmEncoding = java.nio.charset.Charset.defaultCharset().name()
if (jvmEncoding != "UTF-8") {
  throw new IllegalStateException("Build environment must be UTF-8 (it is: $jvmEncoding) - add '-Dfile.encoding=UTF-8' to the GRADLE_OPTS environment variable ")
}

if (!JavaVersion.current().java8Compatible) {
  throw new IllegalStateException("Must be built with Java 8 or higher")
}


apply plugin: "artifactory"
apply plugin: "com.github.kt3k.coveralls"
apply plugin: "com.github.ben-manes.versions"

artifactory {
  contextUrl = 'http://oss.jfrog.org'
}

artifactoryPublish { task ->
  gradle.taskGraph.whenReady { taskGraph ->
    def startParameter = project.gradle.startParameter
    if (taskGraph.hasTask(task) && startParameter.parallelProjectExecutionEnabled && startParameter.maxWorkerCount > 1) {
      throw new IllegalStateException("cannot run " + task + " with --parallel and --max-workers > 1")
    }
  }
  skip true
}

task bintrayPublish() {
  doLast {
    if (!project.hasProperty("ratpackOssJfrogApiKey")) {
      throw new InvalidUserDataException("You must provide ratpackOssJfrogApiKey")
    }

    if (!project.hasProperty('buildNumber')) {
      throw new GradleException("Must provide buildNumber of a release binary from oss.jfrog.org")
    }

    def curl = ['curl',
                '-X', 'POST',
                "-H", "X-JFrog-Art-Api: ${ratpackOssJfrogApiKey}",
                "-H", "Content-Type: application/json",
                "-d", """{
    "subject": "ratpack",
    "repoName": "maven",
    "packageName": "ratpack",
    "versionName": "${project.version}",
    "licenses": ["Apache-2.0"],
    "vcs_url": "https://github.com/ratpack/ratpack"
}
""",
                "https://oss.jfrog.org/api/build/pushToBintray/ratpack/$project.buildNumber"
    ].execute()
    logger.info("Received response: ${curl.text}")
  }
}

allprojects {
  group = "io.ratpack"

  apply plugin: "base"
  apply plugin: "idea"
  apply plugin: "eclipse"
  apply from: "$rootDir/gradle/dependencyRules.gradle"

  repositories {
    jcenter()
    maven { url 'http://oss.jfrog.org/artifactory/repo' }
  }

}

apply from: "gradle/idea/idea.gradle"

apply from: "gradle/dependencies.gradle"

subprojects {
  apply from: "$rootDir/gradle/ratpackLocal.gradle"
  if (project in publishedModules) {
    apply from: "$rootDir/gradle/publish.gradle"
  }
}

evaluationDependsOnChildren()

apply plugin: "jacoco"
task jacocoReport(type: org.gradle.testing.jacoco.tasks.JacocoReport) {
  def projects = subprojects.findAll { it.plugins.hasPlugin(JacocoPlugin) && it.file("src/test").exists() }

  dependsOn projects*.test

  sourceDirectories = files(projects*.sourceSets*.main*.allSource)
  classDirectories = files(projects*.sourceSets*.main*.output)
  executionData = files(projects*.jacocoTestReport*.executionData)

  reports {
    html.enabled = true
    xml.enabled = true
    csv.enabled = false
  }
}

// Maven POM generation is not thread safe, so serialize all the Upload tasks we can use `--parallel`.
def lock = new ReentrantLock()
def available = lock.newCondition()
def busy = new AtomicBoolean()
allprojects {
  tasks.withType(Upload) { uploadTask ->
    doFirst {
      lock.lock()
      while (busy.get()) {
        available.await()
      }
      busy.set(true)
    }
  }
}
gradle.taskGraph.afterTask {
  if (it instanceof Upload && lock.heldByCurrentThread) {
    busy.set(false)
    available.signal()
    lock.unlock()
  }
}

task downloadDependencies() {
  doLast {
    allprojects { p ->
      configurations.each { c ->
        println "Downloading dependencies for $p.path - $c.name"
        c.files
      }
    }
  }
}

task sanityCheck { t ->
  allprojects {
    dependsOn it.tasks.withType(CodeNarc)
    dependsOn it.tasks.withType(Checkstyle)
  }
}<|MERGE_RESOLUTION|>--- conflicted
+++ resolved
@@ -33,16 +33,12 @@
 
     classpath "org.kt3k.gradle.plugin:coveralls-gradle-plugin:2.3.1"
     classpath "com.github.ben-manes:gradle-versions-plugin:0.8"
-    classpath "com.gradle:build-scan-plugin:1.3"
+    classpath "com.gradle:build-scan-plugin:1.5"
   }
 }
 
 allprojects {
-<<<<<<< HEAD
   version = "1.5.0-SNAPSHOT"
-=======
-  version = "1.4.5"
->>>>>>> 39bf3293
 }
 
 ext {
