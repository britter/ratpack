--- conflicted
+++ resolved
@@ -18,14 +18,17 @@
 
 import com.google.common.base.Stopwatch;
 import io.netty.util.internal.PlatformDependent;
-import ratpack.exec.*;
+import ratpack.exec.Downstream;
+import ratpack.exec.ExecResult;
+import ratpack.exec.Promise;
+import ratpack.exec.Result;
+import ratpack.exec.Upstream;
 import ratpack.func.Function;
 
 import java.time.Duration;
 import java.util.Queue;
 import java.util.concurrent.atomic.AtomicBoolean;
 import java.util.concurrent.atomic.AtomicReference;
-import java.util.stream.Stream;
 
 public class CachingUpstream<T> implements Upstream<T> {
 
@@ -42,55 +45,32 @@
     this.ttlFunc = ttl;
   }
 
-  private boolean shouldDrain() {
-    return !waiting.isEmpty() && loadingRef.get().getState() != LoadingState.PENDING;
-  }
-
-  // This uses lazy evaluation of lambdas in an infinite collection in order to
-  // create a tail-call optimization (http://blog.agiledeveloper.com/2013/01/functional-programming-in-java-is-quite.html)
   private void tryDrain() {
-    Stream.iterate(drain(), Drainer::get).filter(Drainer::done).findFirst();
-  }
-
-  private Drainer drain() {
-    if (!shouldDrain()) {
-      return new DrainerEnd();
-    } else {
-      return () -> {
-        if (draining.compareAndSet(false, true)) {
-          try {
-            if (!waiting.isEmpty()) {
-              Loading loading = loadingRef.get();
-              LoadingState state = loading.getState();
-              if (state == LoadingState.INIT) {
-                startLoad(loading);
-              } else if (state == LoadingState.EXPIRED) {
-                Loading newLoading = new Loading();
-                loadingRef.compareAndSet(loading, newLoading);
-                startLoad(loadingRef.get());
-              } else if (state == LoadingState.LOADED) {
-                Downstream<? super T> downstream = waiting.poll();
-                while (downstream != null) {
-                  downstream.accept(loading.cached.result);
-                  downstream = waiting.poll();
-                }
-              }
+    if (draining.compareAndSet(false, true)) {
+      try {
+        if (!waiting.isEmpty()) {
+          Loading loading = loadingRef.get();
+          LoadingState state = loading.getState();
+          if (state == LoadingState.INIT) {
+            startLoad(loading);
+          } else if (state == LoadingState.EXPIRED) {
+            Loading newLoading = new Loading();
+            loadingRef.compareAndSet(loading, newLoading);
+            startLoad(loadingRef.get());
+          } else if (state == LoadingState.LOADED) {
+            Downstream<? super T> downstream = waiting.poll();
+            while (downstream != null) {
+              downstream.accept(loading.cached.result);
+              downstream = waiting.poll();
             }
-          } finally {
-            draining.set(false);
           }
         }
-<<<<<<< HEAD
-        return drain();
-      };
-=======
       } finally {
         draining.set(false);
       }
       if (!waiting.isEmpty() && loadingRef.get().getState() != LoadingState.PENDING) {
         tryDrain();
       }
->>>>>>> e77b3b4b
     }
   }
 
@@ -208,23 +188,4 @@
 
   }
 
-  @FunctionalInterface
-  interface Drainer {
-    Drainer get();
-
-    default boolean done() {
-      return false;
-    }
-  }
-
-  static class DrainerEnd implements Drainer {
-    public Drainer get() {
-      throw new RuntimeException("should not drain");
-    }
-
-    public boolean done() {
-      return true;
-    }
-  }
-
 }
