/*
 * Copyright 2015 the original author or authors.
 *
 * Licensed under the Apache License, Version 2.0 (the "License");
 * you may not use this file except in compliance with the License.
 * You may obtain a copy of the License at
 *
 *    http://www.apache.org/licenses/LICENSE-2.0
 *
 * Unless required by applicable law or agreed to in writing, software
 * distributed under the License is distributed on an "AS IS" BASIS,
 * WITHOUT WARRANTIES OR CONDITIONS OF ANY KIND, either express or implied.
 * See the License for the specific language governing permissions and
 * limitations under the License.
 */

package ratpack.groovy.handling

import ratpack.groovy.Groovy
import ratpack.core.impose.ForceServerListenPortImposition
import ratpack.core.impose.Impositions
import ratpack.core.server.RatpackServer
import ratpack.test.embed.EmbeddedApp
import ratpack.test.embed.internal.EmbeddedAppSupport
import ratpack.test.internal.RatpackGroovyScriptAppSpec

class GroovyScriptAppSpec extends RatpackGroovyScriptAppSpec {

  boolean compileStatic = false
  boolean development = false

  String[] args = [] as String[]

  @Override
  EmbeddedApp createApplication() {
    new EmbeddedAppSupport() {
      @Override
      protected RatpackServer createServer() {
        Impositions.of { it.add ForceServerListenPortImposition.ephemeral() }.impose {
          RatpackServer.of(Groovy.Script.appWithArgs(compileStatic, ratpackFile.canonicalFile.toPath(), args))
        }
      }
    }
  }

  def "can use script app"() {
    given:
    compileStatic = true

    when:
    script """
      ratpack {
        handlers {
          get {
            render "foo"
          }
        }
      }
    """

    then:
    text == "foo"
  }

<<<<<<< HEAD
  def "can use Ratpack groovy script app"() {
=======
  def "can use script app with capitalized name"() {
>>>>>>> c280e905
    given:
    compileStatic = true
    def app = new EmbeddedAppSupport() {
      @Override
      protected RatpackServer createServer() {
        RatpackServer.of(Groovy.Script.app(compileStatic))
      }
    }

    when:
    script """
      ratpack {
        serverConfig { port 0 }
        handlers {
          get {
            render "foo"
          }
        }
      }
    """
    temporaryFolder.newFolder('customFile')
    File customRatpackFile = temporaryFolder.newFile('customFile/Ratpack.groovy')
    customRatpackFile.text = ratpackFile.text
    ratpackFile.delete()
<<<<<<< HEAD
    def cl = new URLClassLoader([customRatpackFile.parentFile.toURI().toURL()] as URL[], Thread.currentThread().contextClassLoader)
    Thread.currentThread().contextClassLoader = cl

=======
    def loader = new URLClassLoader(customRatpackFile.parentFile.toURI().toURL())
    Thread.currentThread().setContextClassLoader(loader)
>>>>>>> c280e905

    then:
    app.httpClient.text == "foo"

    cleanup:
    Thread.currentThread().setContextClassLoader(this.class.classLoader)
    app.close()
  }

  def "dangling handlers in scripts are reported"() {
    when:
    script """
      ratpack {
        serverConfig {
          development true
        }
        handlers {
          get {
            // no response
          }
        }
      }
    """


    then:
    // line 6 because of prefix added by script() method
    def string = "No response sent for GET request to / (last handler: closure at line 9 of ${ratpackFile.getCanonicalFile().toPath().toUri()})"
    text == string
  }

  def "ratpack.groovy throws Error subclass as top level statement"() {
    when:
    script """
      import static ratpack.groovy.Groovy.ratpack

      throw new Error("Error")

      ratpack {
        handlers {
          get {
            render "ok"
          }
        }
      }
    """

    then:
    !application.server.running
    !application.server.bindHost
    application.server.bindPort < 0
  }

  def "ratpack.groovy throws Error subclass in handlers block"() {
    when:
    script """
      import static ratpack.groovy.Groovy.ratpack

      ratpack {
        handlers {
          throw new Error("Error")
          get {
            render "ok"
          }
        }
      }
    """

    then:
    !application.server.running
    !application.server.bindHost
    application.server.bindPort < 0
  }

  def "can use script bindings"() {
    given:
    compileStatic = true

    when:
    script """
      ratpack {
        bindings {
          bindInstance(String, "foo")
        }
        handlers {
          get {
            render get(String)
          }
        }
      }
    """

    then:
    text == "foo"
  }

  def "error in script prevents server from starting"() {
    when:
    script """
      throw new Error("Error")
    """

    server.start()

    then:
    thrown Error
  }

  def "changes to app are respected during development"() {
    given:
    compileStatic = true

    when:
    script """
      class RequestCounter {
        int requests

        int inc() {
          return ++requests
        }
      }
      ratpack {
        serverConfig {
          development true
        }
        bindings {
          bindInstance new RequestCounter()
        }
        handlers {
          get {
            render get(RequestCounter).inc().toString()
          }
        }
      }
    """

    then:
    text == "1"
    text == "2"

    when:
    script """
      class RequestCounter {
        int requests

        int inc() {
          return ++requests
        }
      }
      ratpack {
        bindings {
          bindInstance new RequestCounter()
        }
        serverConfig {
          development true
        }
        handlers {
          get {
            render get(RequestCounter).inc().toString()
          }
        }
      }
    """

    then:
    text == "1"
    text == "2"
  }

  def "changes to app are not reloaded when not development"() {
    given:
    compileStatic = true

    when:
    script """
      ratpack {
        serverConfig {
          development false
        }
        handlers {
          get {
            render "foo"
          }
        }
      }
    """

    then:
    text == "foo"

    when:
    script """
      ratpack {
        serverConfig {
          development false
        }
        handlers {
          get {
            render "bar"
          }
        }
      }
    """

    then:
    text == "foo"
  }

  def "defining a class inside for ratpack.groovy"() {
    when:
    script """
      import ratpack.core.service.*
      import ratpack.groovy.Groovy.Ratpack

      import org.slf4j.*
      import javax.inject.Inject
      import groovy.util.logging.*

      final Logger log = LoggerFactory.getLogger(Ratpack)

      @Slf4j
      class DbInit implements Service {

        @Inject
        DbInit() {
        }

        void onStart(StartEvent event) throws Exception {
          log.info "Initializing DB"
        }
      }

      ratpack {
        serverConfig {
          development false
        }
        bindings {
          bind DbInit
        }
        handlers {
          get {
            render "foo"
          }
        }
      }
    """

    then:
    text == "foo"
  }

  def "can access scripts args via args variable"() {
    when:
    args = ["foo", "bar"] as String[]
    script """
      ratpack {
        handlers {
          get(":i") { render args[pathTokens.i.toInteger()] }
        }
      }
    """

    then:
    getText("0") == "foo"
    getText("1") == "bar"

  }
}<|MERGE_RESOLUTION|>--- conflicted
+++ resolved
@@ -62,11 +62,7 @@
     text == "foo"
   }
 
-<<<<<<< HEAD
-  def "can use Ratpack groovy script app"() {
-=======
   def "can use script app with capitalized name"() {
->>>>>>> c280e905
     given:
     compileStatic = true
     def app = new EmbeddedAppSupport() {
@@ -91,14 +87,8 @@
     File customRatpackFile = temporaryFolder.newFile('customFile/Ratpack.groovy')
     customRatpackFile.text = ratpackFile.text
     ratpackFile.delete()
-<<<<<<< HEAD
-    def cl = new URLClassLoader([customRatpackFile.parentFile.toURI().toURL()] as URL[], Thread.currentThread().contextClassLoader)
-    Thread.currentThread().contextClassLoader = cl
-
-=======
     def loader = new URLClassLoader(customRatpackFile.parentFile.toURI().toURL())
     Thread.currentThread().setContextClassLoader(loader)
->>>>>>> c280e905
 
     then:
     app.httpClient.text == "foo"
