--- conflicted
+++ resolved
@@ -20,11 +20,8 @@
 import com.google.common.collect.ImmutableMap;
 import com.google.common.reflect.TypeToken;
 import io.netty.handler.codec.http.HttpResponseStatus;
-<<<<<<< HEAD
 import org.slf4j.Logger;
 import org.slf4j.LoggerFactory;
-=======
->>>>>>> 76ec9c9a
 import org.reactivestreams.Publisher;
 import org.reactivestreams.Subscriber;
 import ratpack.api.Nullable;
@@ -170,12 +167,16 @@
   }
 
   @Override
-<<<<<<< HEAD
   public <T> void stream(Publisher<T> publisher, Subscriber<T> subscriber) {
     requestConstants.applicationConstants.execControl.stream(publisher, subscriber);
   }
 
   @Override
+  public <T> void stream(Publisher<T> publisher, Subscriber<T> subscriber) {
+    requestConstants.applicationConstants.execControl.stream(publisher, subscriber);
+  }
+
+  @Override
   public <T> void subscribe(Publisher<T> publisher, Subscriber<T> subscriber) {
     requestConstants.applicationConstants.execControl.subscribe(publisher, subscriber);
   }
@@ -186,8 +187,6 @@
   }
 
   @Override
-=======
->>>>>>> 76ec9c9a
   public LaunchConfig getLaunchConfig() {
     return requestConstants.applicationConstants.launchConfig;
   }
