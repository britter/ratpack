--- conflicted
+++ resolved
@@ -28,13 +28,10 @@
   private String staticAssetsDir = "public";
   private String templatesDir = "templates";
   private String routes = "ratpack.groovy";
-<<<<<<< HEAD
   private int templatesCacheSize = 0;
   private boolean staticallyCompileTemplates = true;
   boolean staticallyCompileRoutes = false;
-=======
   private boolean reloadRoutes = true;
->>>>>>> 6ba5792a
 
   public ConfigScript(File baseDir) {
     this.baseDir = baseDir;
@@ -154,7 +151,6 @@
   }
 
   @Override
-<<<<<<< HEAD
   public void templatesCacheSize(int templateCacheSize) {
     setTemplatesCacheSize(templateCacheSize);
   }
@@ -167,10 +163,11 @@
   @Override
   public void staticallyCompileRoutes(boolean staticallyCompileRoutes) {
     setStaticallyCompileRoutes(staticallyCompileRoutes);
-=======
+  }
+
+  @Override
   public void reloadRoutes(boolean reloadRoutes) {
     setReloadRoutes(reloadRoutes);
->>>>>>> 6ba5792a
   }
 
   @Override
