/*
 * Copyright 2012 the original author or authors.
 *
 * Licensed under the Apache License, Version 2.0 (the "License");
 * you may not use this file except in compliance with the License.
 * You may obtain a copy of the License at
 *
 *    http://www.apache.org/licenses/LICENSE-2.0
 *
 * Unless required by applicable law or agreed to in writing, software
 * distributed under the License is distributed on an "AS IS" BASIS,
 * WITHOUT WARRANTIES OR CONDITIONS OF ANY KIND, either express or implied.
 * See the License for the specific language governing permissions and
 * limitations under the License.
 */

package org.ratpackframework

<<<<<<< HEAD
=======
import javax.servlet.http.HttpServletRequest
import javax.servlet.http.HttpSession

/**
 * A request to be handled.
 */
>>>>>>> 82b3aa91
interface Request {

  String getUri()

  String getQuery()

  String getPath()

  Map<String, ?> getQueryParams()

  Map<String, String> getUrlParams()

  void buffer(Closure<?> bufferReceiver)

  void text(Closure<?> textReceiver)

  void json(Closure<?> jsonReceiver)

  void form(Closure<?> formReceiver)

}<|MERGE_RESOLUTION|>--- conflicted
+++ resolved
@@ -16,15 +16,12 @@
 
 package org.ratpackframework
 
-<<<<<<< HEAD
-=======
 import javax.servlet.http.HttpServletRequest
 import javax.servlet.http.HttpSession
 
 /**
  * A request to be handled.
  */
->>>>>>> 82b3aa91
 interface Request {
 
   String getUri()
