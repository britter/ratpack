/*
 * Copyright 2012 the original author or authors.
 *
 * Licensed under the Apache License, Version 2.0 (the "License");
 * you may not use this file except in compliance with the License.
 * You may obtain a copy of the License at
 *
 *    http://www.apache.org/licenses/LICENSE-2.0
 *
 * Unless required by applicable law or agreed to in writing, software
 * distributed under the License is distributed on an "AS IS" BASIS,
 * WITHOUT WARRANTIES OR CONDITIONS OF ANY KIND, either express or implied.
 * See the License for the specific language governing permissions and
 * limitations under the License.
 */

package org.ratpackframework

<<<<<<< HEAD
import org.vertx.java.core.AsyncResultHandler
import org.vertx.java.core.Handler
import org.vertx.java.core.buffer.Buffer

=======
/**
 * A response to a request
 */
>>>>>>> 82b3aa91
interface Response {

  Request getRequest()

  Map<String, ?> getHeaders()

  int getStatus()

  void setStatus(int status)

  void setContentType(String contentType)

  Handler<Buffer> renderer()

  void render(Map<String, ?> model, String templateName)

  void render(String templateName)

  void renderJson(Object o)

  void renderString(String str)

  /**
   * Sends a temporary redirect response (i.e. statusCode 301) to the client using the specified redirect location URL.
   *
   * To use a different status code, call {@link #setStatus(int)} after calling this method.
   *
   * @param location the redirect location URL
   */
  void sendRedirect(String location)

  public <T> Handler<T> errorHandler(Handler<T> handler)

  public <T> AsyncResultHandler<T> asyncErrorHandler(Handler<T> handler)

  public void error(Exception e)

}<|MERGE_RESOLUTION|>--- conflicted
+++ resolved
@@ -16,16 +16,13 @@
 
 package org.ratpackframework
 
-<<<<<<< HEAD
 import org.vertx.java.core.AsyncResultHandler
 import org.vertx.java.core.Handler
 import org.vertx.java.core.buffer.Buffer
 
-=======
 /**
- * A response to a request
+ * A response to a request.
  */
->>>>>>> 82b3aa91
 interface Response {
 
   Request getRequest()
