/*
 * Copyright 2013 the original author or authors.
 *
 * Licensed under the Apache License, Version 2.0 (the "License");
 * you may not use this file except in compliance with the License.
 * You may obtain a copy of the License at
 *
 *    http://www.apache.org/licenses/LICENSE-2.0
 *
 * Unless required by applicable law or agreed to in writing, software
 * distributed under the License is distributed on an "AS IS" BASIS,
 * WITHOUT WARRANTIES OR CONDITIONS OF ANY KIND, either express or implied.
 * See the License for the specific language governing permissions and
 * limitations under the License.
 */
import ratpack.gradle.WriteTestConfig

import io.freefair.gradle.plugins.jsass.SassCompile

import static org.apache.commons.io.FileUtils.copyURLToFile
import static org.apache.commons.lang3.SystemUtils.*

buildscript {
  repositories {
    jcenter()
    gradlePluginPortal()
    maven { url 'https://jitpack.io' }
  }
  dependencies {
    classpath 'com.github.jengelman.gradle.plugins:shadow:5.1.0'
    classpath 'org.codehaus.groovy.modules.http-builder:http-builder:0.7.2'
    classpath "io.freefair.gradle:jsass-plugin:5.3.0"
    // Use the master version of gradle-js-plugin since it fixes a Gradle 6 deprecation (from JitPack.io)
    classpath "com.github.eriwen:gradle-js-plugin:d15f4ae"
    classpath "com.google.javascript:closure-compiler:v20150315"
  }
}

apply from: "$rootDir/gradle/javaModule.gradle"
apply plugin: "io.ratpack.ratpack-java"
apply plugin: "org.gradle.groovy"
apply plugin: 'com.github.johnrengelman.shadow'
apply plugin: 'io.freefair.jsass-base'

repositories {
  jcenter()
  exclusiveContent {
    forRepository {
      jcenter {
        name "jcenterNoPom"
        metadataSources { artifact() }
      }
    }
    filter {
      // this repository *only* contains artifacts with group "my.company"
      includeModule("io.ratpack", "ratpack-manual")
    }
  }
}

ext {
  manualVersions = [
    "0.9.0", "0.9.1", "0.9.2",
    "0.9.3", "0.9.4", "0.9.5",
    "0.9.6", "0.9.7", "0.9.8",
    "0.9.9", "0.9.10", "0.9.11",
    "0.9.12", "0.9.13", "0.9.14",
    "0.9.15", "0.9.16", "0.9.17",
    "0.9.18", "0.9.19", "1.0.0-rc-1",
    "1.0.0-rc-2", "1.0.0-rc-3", "1.0.0",
    "1.1.0", "1.1.1",
    "1.2.0-RC-1", "1.2.0-rc-2", "1.2.0",
    "1.3.0-rc-1", "1.3.0-rc-2", "1.3.0", "1.3.1", "1.3.2", "1.3.3",
    "1.4.0-rc-1", "1.4.0-rc-2", "1.4.0-rc-3", "1.4.0", "1.4.1", "1.4.2", "1.4.3", "1.4.4", "1.4.5", "1.4.6",
    "1.5.0-rc-1", "1.5.0-rc-2", "1.5.0-rc-3", "1.5.0", "1.5.1", "1.5.2", "1.5.3", "1.5.4",
    "1.6.0-rc-1", "1.6.0-rc-2", "1.6.0-rc-3", "1.6.0-rc-4", "1.6.0", "1.6.1",
    "1.7.0", "1.7.1", "1.7.2", "1.7.3", "1.7.4", "1.7.5", "1.7.6",
    "1.8.0"
  ]

  if (!isHeroku && !isCi) {
    println "Only including latest manual in site due to this being a development build."
    manualVersions = [manualVersions.last()]
  }
}

configurations {
  latestManual {
    // Force resolve of latest snapshot
    resolutionStrategy {
      cacheChangingModulesFor 0, 'seconds'
    }
  }
  newrelicAgent {}
  browserTestCompile.extendsFrom testCompile
  browserTestRuntime.extendsFrom testRuntime
  providedRuntime
  runtime.extendsFrom providedRuntime
  manualVersions.each {
    delegate."manual-$it"
  }
  runtime.exclude module: "slf4j-simple"
}

ext {
  generatedTestResourcesDir = file("$buildDir/generated-test-resources")
}

sourceSets {
  browserTest {
    compileClasspath += (main.output + test.output)
    runtimeClasspath += (main.output + test.output)
  }
}

dependencies {
  compile project(":ratpack-groovy")
  compile project(":ratpack-dropwizard-metrics")
  compile project(":ratpack-rx2")
  compile project(":ratpack-newrelic")
  compile "org.pegdown:pegdown:${commonVersions.pegdown}"

<<<<<<< HEAD
  //TODO-v2: latest version of this is 3.1.0, but we've changed packages so its broken.
  compile('com.bertramlabs.plugins:ratpack-asset-pipeline:2.6.1') {
    exclude group: "org.slf4j", module: "slf4j-api"
    exclude group: "io.ratpack", module: "ratpack-guice"
    exclude group: "commons-logging", module: "commons-logging"
    exclude group: "com.google.code.gson", module: "gson"
    exclude group: "com.google.guava", module: "guava"
    exclude group: "org.codehaus.groovy", module: "groovy-all"
    exclude group: "com.google.code.findbugs", module: "jsr305"
  }
  compile('com.bertramlabs.plugins:sass-asset-pipeline:2.6.1') {
    exclude group: "org.jruby", module: "jruby-complete"
    exclude group: "commons-logging", module: "commons-logging"
    exclude group: "com.google.code.gson", module: "gson"
    exclude group: "com.google.guava", module: "guava"
    exclude group: "com.google.code.findbugs", module: "jsr305"
  }
  providedRuntime "org.jruby:jruby-complete:1.7.18"

=======
>>>>>>> 04cbea9a
  runtime "org.apache.logging.log4j:log4j-slf4j-impl:${commonVersions.log4j}", {
    exclude group: "org.slf4j", module: "slf4j-api"
  }
  runtime "org.apache.logging.log4j:log4j-api:${commonVersions.log4j}"
  runtime "org.apache.logging.log4j:log4j-core:${commonVersions.log4j}"
  runtime 'com.lmax:disruptor:3.4.2'

  testCompile project(":ratpack-groovy-test")
  testCompile project(":ratpack-test-internal")
  testCompile commonDependencies.spock
  testCompile 'org.jsoup:jsoup:1.8.1'
  latestManual isHeroku ? "io.ratpack:ratpack-manual:$version" : project(path: ":ratpack-manual", configuration: "zip")

  browserTestCompile("org.gebish:geb-spock:2.1") {
    exclude group: "org.codehaus.groovy", module: "groovy-all"
    exclude group: "junit", module: "junit"
  }
  browserTestCompile "org.seleniumhq.selenium:selenium-chrome-driver:2.45.0", {
    exclude module: 'guava'
    exclude group: "cglib", module: "cglib-nodep"
  }

  manualVersions.each {
    delegate."manual-$it" "io.ratpack:ratpack-manual:$it@zip"
  }

  newrelicAgent "com.newrelic.agent.java:newrelic-agent:${commonVersions.newrelic}"
}

mainClassName = 'ratpack.site.SiteMain'

tasks.withType(Zip) {
  zip64 = true
}

task compileSass(type: SassCompile) {
  doFirst { destinationDir.get().asFile.deleteDir() }
  source = "src/assets/sass"
  includePaths.from "$rootDir/shared-web-assets/sass"
  includePaths.from "$rootDir/shared-web-assets"
  destinationDir = file("build/assets/css")
}

task jsAll(type: com.eriwen.gradle.js.tasks.CombineJsTask) {
  source = [
    "${rootDir}/shared-web-assets/js/modernizr.js",
    "${rootDir}/shared-web-assets/js/prism.js",
  ]
  dest = file("${buildDir}/assets/js/all.min.js")
}

shadowJar {
}

task downloadChromeDriver {
  def version = "2.10"
  inputs.property("version", version)

  def webdriverOs
  if (IS_OS_MAC) {
    webdriverOs = 'mac32'
  } else if (IS_OS_LINUX) {
    webdriverOs = 'linux64'
  } else if (IS_OS_WINDOWS) {
    webdriverOs = 'win32'
  }

  def output = new File(gradle.gradleUserHomeDir, "chromedriver-${version}.zip")
  outputs.file output

  onlyIf {
    !output.exists()
  }
  doLast {
    copyURLToFile(new URL("http://chromedriver.storage.googleapis.com/${version}/chromedriver_${webdriverOs}.zip"), output)
  }
}

task unzipChromeDriver(type: Copy) {
  dependsOn downloadChromeDriver
  from(zipTree(downloadChromeDriver.outputs.files.singleFile))
  into new File(buildDir, "webdriver/driver")
}

task configureWriteTestConfig {
  dependsOn unzipChromeDriver
  doLast {
    if (!isSnapCi) {
      writeTestConfig.testProperties.putAll(
        "chromedriver.path": fileTree(unzipChromeDriver.outputs.files.singleFile).singleFile.absolutePath
      )
    }
  }
}

task browserTest(type: Test) {
//  dependsOn assetCompile
  classpath = sourceSets.browserTest.runtimeClasspath
  systemProperty "ratpack.development", "true"
  shouldRunAfter test
  testLogging {
    showStandardStreams true
  }
}

task writeTestConfig(type: WriteTestConfig) {
  dependsOn configureWriteTestConfig
  generatedTestResourcesDir = project.generatedTestResourcesDir

  testProperties.putAll(
    manualVersions: manualVersions.join(','),
    currentVersion: version
  )
}

sourceSets.test.resources.srcDir generatedTestResourcesDir

processTestResources.dependsOn writeTestConfig

processResources {
  inputs.files configurations.latestManual
  into "manual/" + version - "-SNAPSHOT", {
    from { zipTree(configurations.latestManual.singleFile) }
  }
  def configureManualExtraction = { configuration, label ->
    inputs.files configuration
    into "manual/$label", {
      from { zipTree(configuration.singleFile) }
    }
  }

  manualVersions.each {
    configureManualExtraction(configurations["manual-$it"], it)
  }

  into("public") {
    from compileSass
    from jsAll

    [
      "": ["src/assets/images", "src/assets/css"],
      images: ["$rootDir/shared-web-assets/images"],
      fonts: ["$rootDir/shared-web-assets/fonts"]
    ].each { destination, source ->
      if (destination) {
        into("public/$destination") {
          from(source)
        }
      } else {
        into("public") {
          from(source)
        }
      }
    }
  }
}

distributions.main.contents {
  from "src/heroku"
  into("newrelic") {
    from({ configurations.newrelicAgent }) {
      rename { "agent.jar" }
    }
    from "src/newrelic"
  }
}

distTar {
  compression = Compression.GZIP
  version = null
}

idea {
  module {
    testSourceDirs += sourceSets.browserTest.allSource.srcDirs
    scopes.TEST.plus += [configurations.browserTestCompile]
  }
}

run {
  if (it.getClass().name.startsWith("ratpack.gradle.continuous.RatpackContinuousRun")) {
    flattenClassloaders = true
  }
}

task deployToHeroku(type: SourceTask) {
  source tasks.distTar

  doLast {
    def apiKey = project.ratpackHerokuApiKey
    File tgz = inputs.files.singleFile

    def heroku = new groovyx.net.http.RESTClient("https://api.heroku.com/apps/ratpack-site/")
    heroku.headers['Authorization'] = "Bearer $apiKey"
    heroku.headers['Accept'] = 'application/vnd.heroku+json; version=3'

    def sourcesResponse = heroku.post(path: 'sources', requestContentType: 'application/json')
    assert sourcesResponse.status == 201
    def sourcesPutUrl = sourcesResponse.data.source_blob.put_url as String
    def sourcesGetUrl = sourcesResponse.data.source_blob.get_url as String

    def sourcesPutConnection = new URL(sourcesPutUrl).openConnection() as HttpURLConnection
    sourcesPutConnection.requestMethod = "PUT"
    sourcesPutConnection.fixedLengthStreamingMode = tgz.length()
    sourcesPutConnection.doOutput = true
    sourcesPutConnection.outputStream.withStream { output ->
      tgz.newInputStream().withStream { input ->
        output << input
      }
    }
    assert sourcesPutConnection.responseCode == 200

    def buildResponse = heroku.post(path: 'builds', requestContentType: 'application/json', body: [
      source_blob: [
        url    : sourcesGetUrl,
        version: "git rev-parse HEAD".execute().text.trim()
      ]
    ])
    def outputStreamUrl = buildResponse.data.output_stream_url as String
    new URL(outputStreamUrl).eachLine { println it }
  }
}<|MERGE_RESOLUTION|>--- conflicted
+++ resolved
@@ -120,28 +120,6 @@
   compile project(":ratpack-newrelic")
   compile "org.pegdown:pegdown:${commonVersions.pegdown}"
 
-<<<<<<< HEAD
-  //TODO-v2: latest version of this is 3.1.0, but we've changed packages so its broken.
-  compile('com.bertramlabs.plugins:ratpack-asset-pipeline:2.6.1') {
-    exclude group: "org.slf4j", module: "slf4j-api"
-    exclude group: "io.ratpack", module: "ratpack-guice"
-    exclude group: "commons-logging", module: "commons-logging"
-    exclude group: "com.google.code.gson", module: "gson"
-    exclude group: "com.google.guava", module: "guava"
-    exclude group: "org.codehaus.groovy", module: "groovy-all"
-    exclude group: "com.google.code.findbugs", module: "jsr305"
-  }
-  compile('com.bertramlabs.plugins:sass-asset-pipeline:2.6.1') {
-    exclude group: "org.jruby", module: "jruby-complete"
-    exclude group: "commons-logging", module: "commons-logging"
-    exclude group: "com.google.code.gson", module: "gson"
-    exclude group: "com.google.guava", module: "guava"
-    exclude group: "com.google.code.findbugs", module: "jsr305"
-  }
-  providedRuntime "org.jruby:jruby-complete:1.7.18"
-
-=======
->>>>>>> 04cbea9a
   runtime "org.apache.logging.log4j:log4j-slf4j-impl:${commonVersions.log4j}", {
     exclude group: "org.slf4j", module: "slf4j-api"
   }
